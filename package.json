{
  "name": "azure-storage",
  "author": "Microsoft Corporation",
  "version": "2.1.0",
  "description": "Microsoft Azure Storage Client Library for Node.js",
  "typings": "typings/azure-storage/azure-storage.d.ts",
  "tags": [
    "azure",
    "storage",
    "sdk"
  ],
  "keywords": [
    "node",
    "azure",
    "storage"
  ],
  "main": "./lib/azure-storage.js",
  "engines": {
    "node": ">= 0.8.26"
  },
  "license": "Apache-2.0",
  "dependencies": {
    "browserify-mime": "~1.2.9",
    "extend": "~1.2.1",
    "json-edm-parser": "0.1.2",
    "md5.js": "1.3.4",
    "readable-stream": "~2.0.0",
    "request": "~2.74.0",
    "underscore": "~1.4.4",
<<<<<<< HEAD
    "validator": "~3.35.0",
=======
    "uuid": "^3.0.0",
    "validator": "~3.22.2",
>>>>>>> 178a4caa
    "xml2js": "0.2.7",
    "xmlbuilder": "0.4.3"
  },
  "devDependencies": {
    "browserify": "^13.3.0",
    "browserify-fs": "^1.0.0",
    "batchflow": "0.4.0",
    "coveralls": "^2.11.4",
    "factor-bundle": "^2.5.0",
    "grunt": "~0.4.2",
    "grunt-contrib-jshint": "~0.11.0",
    "grunt-devserver": "^0.6.0",
    "grunt-jsdoc": "~2.1.0",
    "grunt-mocha": "^0.4.12",
    "grunt-mocha-test": "^0.12.7",
    "grunt-nsp": "^2.3.1",
    "ink-docstrap": "^1.3.0",
    "istanbul": "^0.3.22",
    "jshint": ">= 2.1.4",
    "mocha": ">= 1.18.0",
    "mocha-lcov-reporter": "^1.0.0",
    "nock": "0.16",
    "nsp": "^2.2.0",
    "should": "1.2.x"
  },
  "browser": {
    "fs": "browserify-fs"
  },
  "homepage": "http://github.com/Azure/azure-storage-node",
  "repository": {
    "type": "git",
    "url": "git@github.com:Azure/azure-storage-node.git"
  },
  "bugs": {
    "url": "http://github.com/Azure/azure-storage-node/issues"
  },
  "scripts": {
    "check": "jshint lib && nsp check",
    "test": "jshint lib && nsp check && mocha --no-timeouts --recursive test",
    "cover": "istanbul cover ./node_modules/mocha/bin/_mocha -- -R spec -u bdd --no-timeouts --recursive test",
    "coveralls": "npm run cover && cat ./coverage/lcov.info | node ./node_modules/coveralls/bin/coveralls.js",
    "genjs": "node ./browser/bundle.js"
  }
}<|MERGE_RESOLUTION|>--- conflicted
+++ resolved
@@ -27,12 +27,8 @@
     "readable-stream": "~2.0.0",
     "request": "~2.74.0",
     "underscore": "~1.4.4",
-<<<<<<< HEAD
+    "uuid": "^3.0.0",
     "validator": "~3.35.0",
-=======
-    "uuid": "^3.0.0",
-    "validator": "~3.22.2",
->>>>>>> 178a4caa
     "xml2js": "0.2.7",
     "xmlbuilder": "0.4.3"
   },
